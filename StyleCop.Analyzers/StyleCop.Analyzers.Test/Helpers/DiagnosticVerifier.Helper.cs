--- conflicted
+++ resolved
@@ -42,15 +42,9 @@
         /// <param name="cancellationToken">The <see cref="CancellationToken"/> that the task will observe.</param>
         /// <returns>A collection of <see cref="Diagnostic"/>s that surfaced in the source code, sorted by
         /// <see cref="Diagnostic.Location"/>.</returns>
-<<<<<<< HEAD
-        private Task<ImmutableArray<Diagnostic>> GetSortedDiagnosticsAsync(string[] sources, string language, DiagnosticAnalyzer analyzer, CancellationToken cancellationToken)
-        {
-            return GetSortedDiagnosticsFromDocumentsAsync(analyzer, this.GetDocuments(sources, language), cancellationToken);
-=======
-        private static Task<ImmutableArray<Diagnostic>> GetSortedDiagnosticsAsync(string[] sources, string language, ImmutableArray<DiagnosticAnalyzer> analyzers, CancellationToken cancellationToken)
-        {
-            return GetSortedDiagnosticsFromDocumentsAsync(analyzers, GetDocuments(sources, language), cancellationToken);
->>>>>>> 06d5d3b1
+        private Task<ImmutableArray<Diagnostic>> GetSortedDiagnosticsAsync(string[] sources, string language, ImmutableArray<DiagnosticAnalyzer> analyzers, CancellationToken cancellationToken)
+        {
+            return GetSortedDiagnosticsFromDocumentsAsync(analyzers, this.GetDocuments(sources, language), cancellationToken);
         }
 
         /// <summary>
@@ -186,20 +180,7 @@
             string fileExt = language == LanguageNames.CSharp ? CSharpDefaultFileExt : VisualBasicDefaultExt;
 
             var projectId = ProjectId.CreateNewId(debugName: TestProjectName);
-
-<<<<<<< HEAD
             var solution = this.CreateSolution(projectId, language);
-=======
-            var solution = new AdhocWorkspace()
-                .CurrentSolution
-                .AddProject(projectId, TestProjectName, TestProjectName, language)
-                .WithProjectCompilationOptions(projectId, new CSharpCompilationOptions(OutputKind.DynamicallyLinkedLibrary, allowUnsafe: true))
-                .AddMetadataReference(projectId, CorlibReference)
-                .AddMetadataReference(projectId, SystemReference)
-                .AddMetadataReference(projectId, SystemCoreReference)
-                .AddMetadataReference(projectId, CSharpSymbolsReference)
-                .AddMetadataReference(projectId, CodeAnalysisReference);
->>>>>>> 06d5d3b1
 
             int count = 0;
             foreach (var source in sources)
@@ -213,7 +194,6 @@
             return solution.GetProject(projectId);
         }
 
-<<<<<<< HEAD
         /// <summary>
         /// Creates a solution that will be used as parent for the sources that need to be checked.
         /// </summary>
@@ -225,14 +205,14 @@
             return new AdhocWorkspace()
             .CurrentSolution
             .AddProject(projectId, TestProjectName, TestProjectName, language)
+            .WithProjectCompilationOptions(projectId, new CSharpCompilationOptions(OutputKind.DynamicallyLinkedLibrary, allowUnsafe: true))
             .AddMetadataReference(projectId, CorlibReference)
             .AddMetadataReference(projectId, SystemReference)
             .AddMetadataReference(projectId, SystemCoreReference)
             .AddMetadataReference(projectId, CSharpSymbolsReference)
             .AddMetadataReference(projectId, CodeAnalysisReference);
         }
-    #endregion
-=======
+
         protected DiagnosticResult CSharpDiagnostic(string diagnosticId = null)
         {
             var analyzers = this.GetCSharpDiagnosticAnalyzers();
@@ -246,6 +226,5 @@
                 return new DiagnosticResult(supportedDiagnostics.Single(i => i.Id == diagnosticId));
             }
         }
->>>>>>> 06d5d3b1
     }
 }
--- conflicted
+++ resolved
@@ -134,11 +134,7 @@
     <Compile Include="Helpers\CodeFixVerifier.Helper.cs" />
     <Compile Include="Helpers\DiagnosticResult.cs" />
     <Compile Include="Helpers\DiagnosticVerifier.Helper.cs" />
-<<<<<<< HEAD
-    <Compile Include="Helpers\OpenIssueAttribute.cs" />
     <Compile Include="LayoutRules\SA1509UnitTests.cs" />
-=======
->>>>>>> f6aca0a1
     <Compile Include="LayoutRules\SA1517UnitTests.cs" />
     <Compile Include="LayoutRules\SA1518UnitTests.cs" />
     <Compile Include="MaintainabilityRules\DebugMessagesUnitTestsBase.cs" />

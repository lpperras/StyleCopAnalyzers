--- conflicted
+++ resolved
@@ -298,11 +298,8 @@
     <Compile Include="ReadabilityRules\SA1124UnitTests.cs" />
     <Compile Include="ReadabilityRules\SA1125UnitTests.cs" />
     <Compile Include="ReadabilityRules\SA1126UnitTests.cs" />
-<<<<<<< HEAD
     <Compile Include="ReadabilityRules\SA1127UnitTests.cs" />
-=======
     <Compile Include="ReadabilityRules\SA1128UnitTests.cs" />
->>>>>>> 6d1e88e0
     <Compile Include="Settings\SettingsFileCodeFixProviderUnitTests.cs" />
     <Compile Include="Settings\SettingsUnitTests.cs" />
     <Compile Include="SpacingRules\NumberSignSpacingTestBase.cs" />

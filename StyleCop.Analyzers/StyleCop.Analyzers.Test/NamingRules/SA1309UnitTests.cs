--- conflicted
+++ resolved
@@ -71,11 +71,6 @@
 
             await this.VerifyCSharpDiagnosticAsync(testCode, expected, CancellationToken.None).ConfigureAwait(false);
 
-<<<<<<< HEAD
-=======
-            await this.VerifyCSharpDiagnosticAsync(testCode, expected, CancellationToken.None).ConfigureAwait(false);
-
->>>>>>> 523908f0
             var fixedCode = @"public class FooNativeMethodsClass
 {
     internal string bar = ""baz"";

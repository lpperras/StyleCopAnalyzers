﻿namespace TestHelper
{
    using System.Collections.Generic;
    using System.Collections.Immutable;
    using System.Linq;
    using System.Text;
    using System.Threading;
    using System.Threading.Tasks;
    using Microsoft.CodeAnalysis;
    using Microsoft.CodeAnalysis.Diagnostics;
    using Xunit;
    
    /// <summary>
    /// Superclass of all unit tests for <see cref="DiagnosticAnalyzer"/>s.
    /// </summary>
    public abstract partial class DiagnosticVerifier
    {
        protected static DiagnosticResult[] EmptyDiagnosticResults { get; } = { };

        /// <summary>
        /// Gets the C# analyzers being tested
        /// </summary>
        /// <returns>
        /// New instances of all the C# analyzers being tested.
        /// </returns>
        protected abstract IEnumerable<DiagnosticAnalyzer> GetCSharpDiagnosticAnalyzers();

        /// <summary>
        /// Called to test a C# <see cref="DiagnosticAnalyzer"/> when applied on the single input source as a string.
        /// <note type="note">
        /// <para>Input a <see cref="DiagnosticResult"/> for the expected <see cref="Diagnostic"/>.</para>
        /// </note>
        /// </summary>
        /// <param name="source">A class in the form of a string to run the analyzer on.</param>
        /// <param name="expected">A <see cref="DiagnosticResult"/>s describing the <see cref="Diagnostic"/> that should
        /// be reported by the analyzer for the specified source.</param>
        /// <param name="cancellationToken">The <see cref="CancellationToken"/> that the task will observe.</param>
        /// <returns>A <see cref="Task"/> representing the asynchronous operation.</returns>
        protected Task VerifyCSharpDiagnosticAsync(string source, DiagnosticResult expected, CancellationToken cancellationToken)
        {
            return this.VerifyCSharpDiagnosticAsync(source, new[] { expected }, cancellationToken);
        }

        /// <summary>
        /// Called to test a C# <see cref="DiagnosticAnalyzer"/> when applied on the single input source as a string.
        /// <note type="note">
        /// <para>Input a <see cref="DiagnosticResult"/> for each <see cref="Diagnostic"/> expected.</para>
        /// </note>
        /// </summary>
        /// <param name="source">A class in the form of a string to run the analyzer on.</param>
        /// <param name="expected">A collection of <see cref="DiagnosticResult"/>s describing the
        /// <see cref="Diagnostic"/>s that should be reported by the analyzer for the specified source.</param>
        /// <param name="cancellationToken">The <see cref="CancellationToken"/> that the task will observe.</param>
        /// <returns>A <see cref="Task"/> representing the asynchronous operation.</returns>
        protected Task VerifyCSharpDiagnosticAsync(string source, DiagnosticResult[] expected, CancellationToken cancellationToken)
        {
            return this.VerifyDiagnosticsAsync(new[] { source }, LanguageNames.CSharp, this.GetCSharpDiagnosticAnalyzers().ToImmutableArray(), expected, cancellationToken);
        }

        /// <summary>
        /// Called to test a C# <see cref="DiagnosticAnalyzer"/> when applied on the input strings as sources.
        /// <note type="note">
        /// <para>Input a <see cref="DiagnosticResult"/> for each <see cref="Diagnostic"/> expected.</para>
        /// </note>
        /// </summary>
        /// <param name="sources">A collection of strings to create source documents from to run the analyzers
        /// on.</param>
        /// <param name="expected">A collection of <see cref="DiagnosticResult"/>s describing the
        /// <see cref="Diagnostic"/>s that should be reported by the analyzer for the specified sources.</param>
        /// <param name="cancellationToken">The <see cref="CancellationToken"/> that the task will observe.</param>
        /// <returns>A <see cref="Task"/> representing the asynchronous operation.</returns>
        protected Task VerifyCSharpDiagnosticAsync(string[] sources, DiagnosticResult[] expected, CancellationToken cancellationToken)
        {
            return this.VerifyDiagnosticsAsync(sources, LanguageNames.CSharp, this.GetCSharpDiagnosticAnalyzers().ToImmutableArray(), expected, cancellationToken);
        }

        /// <summary>
        /// General method that gets a collection of actual <see cref="Diagnostic"/>s found in the source after the
        /// analyzer is run, then verifies each of them.
        /// </summary>
        /// <param name="sources">An array of strings to create source documents from to run the analyzers on.</param>
        /// <param name="language">The language of the classes represented by the source strings.</param>
        /// <param name="analyzers">The analyzers to be run on the source code.</param>
        /// <param name="expected">A collection of <see cref="DiagnosticResult"/>s that should appear after the analyzer
        /// is run on the sources.</param>
        /// <param name="cancellationToken">The <see cref="CancellationToken"/> that the task will observe.</param>
        /// <returns>A <see cref="Task"/> representing the asynchronous operation.</returns>
        private async Task VerifyDiagnosticsAsync(string[] sources, string language, ImmutableArray<DiagnosticAnalyzer> analyzers, DiagnosticResult[] expected, CancellationToken cancellationToken)
        {
<<<<<<< HEAD
            var diagnostics = await this.GetSortedDiagnosticsAsync(sources, language, analyzer, cancellationToken);
            VerifyDiagnosticResults(diagnostics, analyzer, expected);
=======
            var diagnostics = await GetSortedDiagnosticsAsync(sources, language, analyzers, cancellationToken).ConfigureAwait(false);
            VerifyDiagnosticResults(diagnostics, analyzers, expected);
>>>>>>> 06d5d3b1
        }

        /// <summary>
        /// Checks each of the actual <see cref="Diagnostic"/>s found and compares them with the corresponding
        /// <see cref="DiagnosticResult"/> in the array of expected results. <see cref="Diagnostic"/>s are considered
        /// equal only if the <see cref="DiagnosticResult.Locations"/>, <see cref="DiagnosticResult.Id"/>,
        /// <see cref="DiagnosticResult.Severity"/>, and <see cref="DiagnosticResult.Message"/> of the
        /// <see cref="DiagnosticResult"/> match the actual <see cref="Diagnostic"/>.
        /// </summary>
        /// <param name="actualResults">The <see cref="Diagnostic"/>s found by the compiler after running the analyzer
        /// on the source code.</param>
        /// <param name="analyzers">The analyzers that have been run on the sources.</param>
        /// <param name="expectedResults">A collection of <see cref="DiagnosticResult"/>s describing the expected
        /// diagnostics for the sources.</param>
        private static void VerifyDiagnosticResults(IEnumerable<Diagnostic> actualResults, ImmutableArray<DiagnosticAnalyzer> analyzers, params DiagnosticResult[] expectedResults)
        {
            int expectedCount = expectedResults.Count();
            int actualCount = actualResults.Count();

            if (expectedCount != actualCount)
            {
                string diagnosticsOutput = actualResults.Any() ? FormatDiagnostics(analyzers, actualResults.ToArray()) : "    NONE.";

                Assert.True(false,
                    string.Format("Mismatch between number of diagnostics returned, expected \"{0}\" actual \"{1}\"\r\n\r\nDiagnostics:\r\n{2}\r\n", expectedCount, actualCount, diagnosticsOutput));
            }

            for (int i = 0; i < expectedResults.Length; i++)
            {
                var actual = actualResults.ElementAt(i);
                var expected = expectedResults[i];

                if (expected.Line == -1 && expected.Column == -1)
                {
                    if (actual.Location != Location.None)
                    {
                        Assert.True(false,
                            string.Format("Expected:\nA project diagnostic with No location\nActual:\n{0}",
                            FormatDiagnostics(analyzers, actual)));
                    }
                }
                else
                {
                    VerifyDiagnosticLocation(analyzers, actual, actual.Location, expected.Locations.First());
                    var additionalLocations = actual.AdditionalLocations.ToArray();

                    if (additionalLocations.Length != expected.Locations.Length - 1)
                    {
                        Assert.True(false,
                            string.Format("Expected {0} additional locations but got {1} for Diagnostic:\r\n    {2}\r\n",
                                expected.Locations.Length - 1, additionalLocations.Length,
                                FormatDiagnostics(analyzers, actual)));
                    }

                    for (int j = 0; j < additionalLocations.Length; ++j)
                    {
                        VerifyDiagnosticLocation(analyzers, actual, additionalLocations[j], expected.Locations[j + 1]);
                    }
                }

                if (actual.Id != expected.Id)
                {
                    Assert.True(false,
                        string.Format("Expected diagnostic id to be \"{0}\" was \"{1}\"\r\n\r\nDiagnostic:\r\n    {2}\r\n",
                            expected.Id, actual.Id, FormatDiagnostics(analyzers, actual)));
                }

                if (actual.Severity != expected.Severity)
                {
                    Assert.True(false,
                        string.Format("Expected diagnostic severity to be \"{0}\" was \"{1}\"\r\n\r\nDiagnostic:\r\n    {2}\r\n",
                            expected.Severity, actual.Severity, FormatDiagnostics(analyzers, actual)));
                }

                if (actual.GetMessage() != expected.Message)
                {
                    Assert.True(false,
                        string.Format("Expected diagnostic message to be \"{0}\" was \"{1}\"\r\n\r\nDiagnostic:\r\n    {2}\r\n",
                            expected.Message, actual.GetMessage(), FormatDiagnostics(analyzers, actual)));
                }
            }
        }

        /// <summary>
        /// Helper method to <see cref="VerifyDiagnosticResults"/> that checks the location of a
        /// <see cref="Diagnostic"/> and compares it with the location described by a
        /// <see cref="DiagnosticResultLocation"/>.
        /// </summary>
        /// <param name="analyzers">The analyzer that have been run on the sources.</param>
        /// <param name="diagnostic">The diagnostic that was found in the code.</param>
        /// <param name="actual">The location of the diagnostic found in the code.</param>
        /// <param name="expected">The <see cref="DiagnosticResultLocation"/> describing the expected location of the
        /// diagnostic.</param>
        private static void VerifyDiagnosticLocation(ImmutableArray<DiagnosticAnalyzer> analyzers, Diagnostic diagnostic, Location actual, DiagnosticResultLocation expected)
        {
            var actualSpan = actual.GetLineSpan();

            Assert.True(actualSpan.Path == expected.Path || (actualSpan.Path != null && actualSpan.Path.Contains("Test0.") && expected.Path.Contains("Test.")),
                string.Format("Expected diagnostic to be in file \"{0}\" was actually in file \"{1}\"\r\n\r\nDiagnostic:\r\n    {2}\r\n",
                    expected.Path, actualSpan.Path, FormatDiagnostics(analyzers, diagnostic)));

            var actualLinePosition = actualSpan.StartLinePosition;

            // Only check line position if it matters
            if (expected.Line > 0)
            {
                if (actualLinePosition.Line + 1 != expected.Line)
                {
                    Assert.True(false,
                        string.Format("Expected diagnostic to be on line \"{0}\" was actually on line \"{1}\"\r\n\r\nDiagnostic:\r\n    {2}\r\n",
                            expected.Line, actualLinePosition.Line + 1, FormatDiagnostics(analyzers, diagnostic)));
                }
            }

            // Only check column position if it matters
            if (expected.Column > 0)
            {
                if (actualLinePosition.Character + 1 != expected.Column)
                {
                    Assert.True(false,
                        string.Format("Expected diagnostic to start at column \"{0}\" was actually at column \"{1}\"\r\n\r\nDiagnostic:\r\n    {2}\r\n",
                            expected.Column, actualLinePosition.Character + 1, FormatDiagnostics(analyzers, diagnostic)));
                }
            }
        }

        /// <summary>
        /// Helper method to format a <see cref="Diagnostic"/> into an easily readable string.
        /// </summary>
        /// <param name="analyzers">The analyzers that this verifier tests.</param>
        /// <param name="diagnostics">A collection of <see cref="Diagnostic"/>s to be formatted.</param>
        /// <returns>The <paramref name="diagnostics"/> formatted as a string.</returns>
        private static string FormatDiagnostics(ImmutableArray<DiagnosticAnalyzer> analyzers, params Diagnostic[] diagnostics)
        {
            var builder = new StringBuilder();
            for (int i = 0; i < diagnostics.Length; ++i)
            {
                var diagnosticsId = diagnostics[i].Id;

                builder.AppendLine("// " + diagnostics[i].ToString());

                var applicableAnalyzer = analyzers.FirstOrDefault(a => a.SupportedDiagnostics.Any(dd => dd.Id == diagnosticsId));
                if (applicableAnalyzer != null)
                {
                    var analyzerType = applicableAnalyzer.GetType();

                    var location = diagnostics[i].Location;
                    if (location == Location.None)
                    {
                        builder.AppendFormat("GetGlobalResult({0}.{1})", analyzerType.Name, diagnosticsId);
                    }
                    else
                    {
                        Assert.True(location.IsInSource,
                            string.Format("Test base does not currently handle diagnostics in metadata locations. Diagnostic in metadata:\r\n", diagnostics[i]));

                        string resultMethodName = diagnostics[i].Location.SourceTree.FilePath.EndsWith(".cs") ? "GetCSharpResultAt" : "GetBasicResultAt";
                        var linePosition = diagnostics[i].Location.GetLineSpan().StartLinePosition;

                        builder.AppendFormat("{0}({1}, {2}, {3}.{4})",
                            resultMethodName,
                            linePosition.Line + 1,
                            linePosition.Character + 1,
                            analyzerType.Name,
                            diagnosticsId);
                    }

                    if (i != diagnostics.Length - 1)
                    {
                        builder.Append(',');
                    }

                    builder.AppendLine();
                }
            }

            return builder.ToString();
        }
    }
}<|MERGE_RESOLUTION|>--- conflicted
+++ resolved
@@ -87,13 +87,8 @@
         /// <returns>A <see cref="Task"/> representing the asynchronous operation.</returns>
         private async Task VerifyDiagnosticsAsync(string[] sources, string language, ImmutableArray<DiagnosticAnalyzer> analyzers, DiagnosticResult[] expected, CancellationToken cancellationToken)
         {
-<<<<<<< HEAD
-            var diagnostics = await this.GetSortedDiagnosticsAsync(sources, language, analyzer, cancellationToken);
-            VerifyDiagnosticResults(diagnostics, analyzer, expected);
-=======
             var diagnostics = await GetSortedDiagnosticsAsync(sources, language, analyzers, cancellationToken).ConfigureAwait(false);
             VerifyDiagnosticResults(diagnostics, analyzers, expected);
->>>>>>> 06d5d3b1
         }
 
         /// <summary>
